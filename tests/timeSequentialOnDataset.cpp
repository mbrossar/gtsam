/* ----------------------------------------------------------------------------

 * GTSAM Copyright 2010, Georgia Tech Research Corporation, 
 * Atlanta, Georgia 30332-0415
 * All Rights Reserved
 * Authors: Frank Dellaert, et al. (see THANKS for the full author list)

 * See LICENSE for the license information

 * -------------------------------------------------------------------------- */

/**
 * @file    timeSequentialOnDataset.cpp
 * @author  Richard Roberts
 * @date    Oct 7, 2010
 */

#include <gtsam/base/timing.h>
#include <gtsam/slam/dataset.h>
#include <gtsam/linear/GaussianFactorGraph.h>
#include <gtsam/linear/GaussianSequentialSolver.h>

using namespace std;
using namespace gtsam;
using namespace boost;

int main(int argc, char *argv[]) {

  string datasetname;
  bool soft_prior = true;
  if(argc > 1)
    datasetname = argv[1];
  else
    datasetname = "intel";

  // check if there should be a constraint
  if (argc == 3 && string(argv[2]).compare("-c") == 0)
  	soft_prior = false;

  // find the number of trials - default is 10
  size_t nrTrials = 10;
  if (argc == 3 && string(argv[2]).compare("-c") != 0)
  	nrTrials = strtoul(argv[2], NULL, 10);
  else if (argc == 4)
  	nrTrials = strtoul(argv[3], NULL, 10);

<<<<<<< HEAD
  pair<shared_ptr<pose2SLAM::Graph>, shared_ptr<pose2SLAM::Values> > data = load2D(dataset(datasetname));
=======
  pair<shared_ptr<Pose2Graph>, shared_ptr<Values> > data = load2D(dataset(datasetname));
>>>>>>> 4b2b9d81

  // Add a prior on the first pose
  if (soft_prior)
  	data.first->addPrior(0, Pose2(), sharedSigma(Pose2::Dim(), 0.0005));
  else
  	data.first->addPoseConstraint(0, Pose2());

  tic_(1, "order");
  Ordering::shared_ptr ordering(data.first->orderingCOLAMD(*data.second));
  toc_(1, "order");
  tictoc_print_();

  tic_(2, "linearize");
  GaussianFactorGraph::shared_ptr gfg(data.first->linearize(*data.second, *ordering)->dynamicCastFactors<GaussianFactorGraph>());
  toc_(2, "linearize");
  tictoc_print_();

  for(size_t trial = 0; trial < nrTrials; ++trial) {

    tic_(3, "solve");
    tic(1, "construct solver");
    GaussianSequentialSolver solver(*gfg);
    toc(1, "construct solver");
    tic(2, "optimize");
    VectorValues soln(*solver.optimize());
    toc(2, "optimize");
    toc_(3, "solve");

    tictoc_print_();
  }

  return 0;

}<|MERGE_RESOLUTION|>--- conflicted
+++ resolved
@@ -44,11 +44,7 @@
   else if (argc == 4)
   	nrTrials = strtoul(argv[3], NULL, 10);
 
-<<<<<<< HEAD
-  pair<shared_ptr<pose2SLAM::Graph>, shared_ptr<pose2SLAM::Values> > data = load2D(dataset(datasetname));
-=======
-  pair<shared_ptr<Pose2Graph>, shared_ptr<Values> > data = load2D(dataset(datasetname));
->>>>>>> 4b2b9d81
+  pair<shared_ptr<pose2SLAM::Graph>, shared_ptr<Values> > data = load2D(dataset(datasetname));
 
   // Add a prior on the first pose
   if (soft_prior)
