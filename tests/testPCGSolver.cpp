/* ----------------------------------------------------------------------------

 * GTSAM Copyright 2010, Georgia Tech Research Corporation,
 * Atlanta, Georgia 30332-0415
 * All Rights Reserved
 * Authors: Frank Dellaert, et al. (see THANKS for the full author list)

 * See LICENSE for the license information

 * -------------------------------------------------------------------------- */

/**
 * @file    testPCGSolver.cpp
 * @brief   Unit tests for PCGSolver class
 * @author  Yong-Dian Jian
 * @date    Aug 06, 2014
 */

#include <tests/smallExample.h>
#include <gtsam/nonlinear/LevenbergMarquardtOptimizer.h>
#include <gtsam/linear/GaussianFactorGraph.h>
#include <gtsam/linear/PCGSolver.h>
#include <gtsam/linear/SubgraphPreconditioner.h>
#include <gtsam/inference/Symbol.h>
#include <gtsam/base/Matrix.h>

#include <CppUnitLite/TestHarness.h>

#include <boost/shared_ptr.hpp>
#include <boost/assign/std/list.hpp> // for operator +=
using namespace boost::assign;

#include <iostream>
#include <fstream>

using namespace std;
using namespace gtsam;

const double tol = 1e-3;

using symbol_shorthand::X;
using symbol_shorthand::L;

/* ************************************************************************* */
// Test cholesky decomposition
TEST( PCGSolver, llt ) {
  Matrix R = (Matrix(3,3) <<
                1., -1., -1.,
                0.,  2., -1.,
                0.,  0.,  1.).finished();
  Matrix AtA = R.transpose() * R;

  Vector Rvector = (Vector(9) << 1., -1., -1.,
                                 0.,  2., -1.,
                                 0.,  0.,  1.).finished();
//  Vector Rvector = (Vector(6) << 1., -1., -1.,
//                                      2., -1.,
//                                           1.).finished();

  Vector b = Vector3(1., 2., 3.);

  Vector x = Vector3(6.5, 2.5, 3.) ;

  /* test cholesky */
  Matrix Rhat = AtA.llt().matrixL().transpose();
  EXPECT(assert_equal(R, Rhat, 1e-5));

  /* test backward substitution */
  Vector xhat = Rhat.triangularView<Eigen::Upper>().solve(b);
  EXPECT(assert_equal(x, xhat, 1e-5));

  /* test in-place back substitution */
  xhat = b;
  Rhat.triangularView<Eigen::Upper>().solveInPlace(xhat);
  EXPECT(assert_equal(x, xhat, 1e-5));

  /* test triangular matrix map */
  Eigen::Map<Eigen::MatrixXd> Radapter(Rvector.data(), 3, 3);
  xhat = Radapter.transpose().triangularView<Eigen::Upper>().solve(b);
  EXPECT(assert_equal(x, xhat, 1e-5));

}

/* ************************************************************************* */
// Test GaussianFactorGraphSystem::multiply and getb
TEST( GaussianFactorGraphSystem, multiply_getb)
{
  // Create a Gaussian Factor Graph
  GaussianFactorGraph simpleGFG;
  SharedDiagonal unit2 = noiseModel::Diagonal::Sigmas(Vector2(0.5, 0.3));
  simpleGFG += JacobianFactor(2, (Matrix(2,2)<< 10, 0, 0, 10).finished(), (Vector(2) << -1, -1).finished(), unit2);
  simpleGFG += JacobianFactor(2, (Matrix(2,2)<< -10, 0, 0, -10).finished(), 0, (Matrix(2,2)<< 10, 0, 0, 10).finished(), (Vector(2) << 2, -1).finished(), unit2);
  simpleGFG += JacobianFactor(2, (Matrix(2,2)<< -5, 0, 0, -5).finished(), 1, (Matrix(2,2)<< 5, 0, 0, 5).finished(), (Vector(2) << 0, 1).finished(), unit2);
  simpleGFG += JacobianFactor(0, (Matrix(2,2)<< -5, 0, 0, -5).finished(), 1, (Matrix(2,2)<< 5, 0, 0, 5).finished(), (Vector(2) << -1, 1.5).finished(), unit2);
  simpleGFG += JacobianFactor(0, (Matrix(2,2)<< 1, 0, 0, 1).finished(), (Vector(2) << 0, 0).finished(), unit2);
  simpleGFG += JacobianFactor(1, (Matrix(2,2)<< 1, 0, 0, 1).finished(), (Vector(2) << 0, 0).finished(), unit2);
  simpleGFG += JacobianFactor(2, (Matrix(2,2)<< 1, 0, 0, 1).finished(), (Vector(2) << 0, 0).finished(), unit2);

  // Create a dummy-preconditioner and a GaussianFactorGraphSystem
  DummyPreconditioner dummyPreconditioner;
  KeyInfo keyInfo(simpleGFG);
  std::map<Key,Vector> lambda;
  dummyPreconditioner.build(simpleGFG, keyInfo, lambda);
  GaussianFactorGraphSystem gfgs(simpleGFG, dummyPreconditioner, keyInfo, lambda);

  // Prepare container for each variable
  Vector initial, residual, preconditionedResidual, p, actualAp;
  initial = (Vector(6) << 0., 0., 0., 0., 0., 0.).finished();

  // Calculate values using GaussianFactorGraphSystem same as inside of PCGSolver
  gfgs.residual(initial, residual);                         /* r = b-Ax */
  gfgs.leftPrecondition(residual, preconditionedResidual);  /* pr = L^{-1} (b-Ax) */
  gfgs.rightPrecondition(preconditionedResidual, p);        /* p = L^{-T} pr */
  gfgs.multiply(p, actualAp);                                     /* A p */

  // Expected value of Ap for the first iteration of this example problem
  Vector expectedAp = (Vector(6) << 100400, -249074.074, -2080, 148148.148, -146480, 37962.963).finished();
  EXPECT(assert_equal(expectedAp, actualAp, 1e-3));

  // Expected value of getb
  Vector expectedb = (Vector(6) << 100.0, -194.444, -20.0, 138.889, -120.0, -55.556).finished();
  Vector actualb;
  gfgs.getb(actualb);
  EXPECT(assert_equal(expectedb, actualb, 1e-3));
}

/* ************************************************************************* */
// Test Dummy Preconditioner
<<<<<<< HEAD
TEST( PCGSolver, dummy )
{
  LevenbergMarquardtParams paramsPCG;
  paramsPCG.linearSolverType = Iterative;
  PCGSolverParameters::shared_ptr pcg = boost::make_shared<PCGSolverParameters>();
=======
TEST(PCGSolver, dummy) {
  LevenbergMarquardtParams params;
  params.linearSolverType = LevenbergMarquardtParams::Iterative;
  auto pcg = boost::make_shared<PCGSolverParameters>();
>>>>>>> 3d42e4e7
  pcg->preconditioner_ = boost::make_shared<DummyPreconditionerParameters>();
  params.iterativeParams = pcg;

  NonlinearFactorGraph fg = example::createReallyNonlinearFactorGraph();

  Point2 x0(10, 10);
  Values c0;
  c0.insert(X(1), x0);

  Values actualPCG = LevenbergMarquardtOptimizer(fg, c0, params).optimize();

  DOUBLES_EQUAL(0, fg.error(actualPCG), tol);
}

/* ************************************************************************* */
// Test Block-Jacobi Precondioner
<<<<<<< HEAD
TEST( PCGSolver, blockjacobi )
{
  LevenbergMarquardtParams paramsPCG;
  paramsPCG.linearSolverType = Iterative;
  PCGSolverParameters::shared_ptr pcg = boost::make_shared<PCGSolverParameters>();
  pcg->preconditioner_ = boost::make_shared<BlockJacobiPreconditionerParameters>();
  paramsPCG.iterativeParams = pcg;
=======
TEST(PCGSolver, blockjacobi) {
  LevenbergMarquardtParams params;
  params.linearSolverType = LevenbergMarquardtParams::Iterative;
  auto pcg = boost::make_shared<PCGSolverParameters>();
  pcg->preconditioner_ =
      boost::make_shared<BlockJacobiPreconditionerParameters>();
  params.iterativeParams = pcg;
>>>>>>> 3d42e4e7

  NonlinearFactorGraph fg = example::createReallyNonlinearFactorGraph();

  Point2 x0(10, 10);
  Values c0;
  c0.insert(X(1), x0);

  Values actualPCG = LevenbergMarquardtOptimizer(fg, c0, params).optimize();

  DOUBLES_EQUAL(0, fg.error(actualPCG), tol);
}

/* ************************************************************************* */
// Test Incremental Subgraph PCG Solver
<<<<<<< HEAD
TEST( PCGSolver, subgraph )
{
  LevenbergMarquardtParams paramsPCG;
  paramsPCG.linearSolverType = Iterative;
  PCGSolverParameters::shared_ptr pcg = boost::make_shared<PCGSolverParameters>();
=======
TEST(PCGSolver, subgraph) {
  LevenbergMarquardtParams params;
  params.linearSolverType = LevenbergMarquardtParams::Iterative;
  auto pcg = boost::make_shared<PCGSolverParameters>();
>>>>>>> 3d42e4e7
  pcg->preconditioner_ = boost::make_shared<SubgraphPreconditionerParameters>();
  params.iterativeParams = pcg;

  NonlinearFactorGraph fg = example::createReallyNonlinearFactorGraph();

  Point2 x0(10, 10);
  Values c0;
  c0.insert(X(1), x0);

  Values actualPCG = LevenbergMarquardtOptimizer(fg, c0, params).optimize();

  DOUBLES_EQUAL(0, fg.error(actualPCG), tol);
}

/* ************************************************************************* */
int main() {
  TestResult tr;
  return TestRegistry::runAllTests(tr);
}
<|MERGE_RESOLUTION|>--- conflicted
+++ resolved
@@ -126,18 +126,10 @@
 
 /* ************************************************************************* */
 // Test Dummy Preconditioner
-<<<<<<< HEAD
-TEST( PCGSolver, dummy )
-{
-  LevenbergMarquardtParams paramsPCG;
-  paramsPCG.linearSolverType = Iterative;
-  PCGSolverParameters::shared_ptr pcg = boost::make_shared<PCGSolverParameters>();
-=======
 TEST(PCGSolver, dummy) {
   LevenbergMarquardtParams params;
-  params.linearSolverType = LevenbergMarquardtParams::Iterative;
+  params.linearSolverType = Iterative;
   auto pcg = boost::make_shared<PCGSolverParameters>();
->>>>>>> 3d42e4e7
   pcg->preconditioner_ = boost::make_shared<DummyPreconditionerParameters>();
   params.iterativeParams = pcg;
 
@@ -154,23 +146,13 @@
 
 /* ************************************************************************* */
 // Test Block-Jacobi Precondioner
-<<<<<<< HEAD
-TEST( PCGSolver, blockjacobi )
-{
-  LevenbergMarquardtParams paramsPCG;
-  paramsPCG.linearSolverType = Iterative;
-  PCGSolverParameters::shared_ptr pcg = boost::make_shared<PCGSolverParameters>();
-  pcg->preconditioner_ = boost::make_shared<BlockJacobiPreconditionerParameters>();
-  paramsPCG.iterativeParams = pcg;
-=======
 TEST(PCGSolver, blockjacobi) {
   LevenbergMarquardtParams params;
-  params.linearSolverType = LevenbergMarquardtParams::Iterative;
+  params.linearSolverType = Iterative;
   auto pcg = boost::make_shared<PCGSolverParameters>();
   pcg->preconditioner_ =
       boost::make_shared<BlockJacobiPreconditionerParameters>();
   params.iterativeParams = pcg;
->>>>>>> 3d42e4e7
 
   NonlinearFactorGraph fg = example::createReallyNonlinearFactorGraph();
 
@@ -185,18 +167,10 @@
 
 /* ************************************************************************* */
 // Test Incremental Subgraph PCG Solver
-<<<<<<< HEAD
-TEST( PCGSolver, subgraph )
-{
-  LevenbergMarquardtParams paramsPCG;
-  paramsPCG.linearSolverType = Iterative;
-  PCGSolverParameters::shared_ptr pcg = boost::make_shared<PCGSolverParameters>();
-=======
 TEST(PCGSolver, subgraph) {
   LevenbergMarquardtParams params;
-  params.linearSolverType = LevenbergMarquardtParams::Iterative;
+  params.linearSolverType = Iterative;
   auto pcg = boost::make_shared<PCGSolverParameters>();
->>>>>>> 3d42e4e7
   pcg->preconditioner_ = boost::make_shared<SubgraphPreconditionerParameters>();
   params.iterativeParams = pcg;
 
