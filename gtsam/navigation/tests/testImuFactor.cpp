/* ----------------------------------------------------------------------------

 * GTSAM Copyright 2010, Georgia Tech Research Corporation,
 * Atlanta, Georgia 30332-0415
 * All Rights Reserved
 * Authors: Frank Dellaert, et al. (see THANKS for the full author list)

 * See LICENSE for the license information

 * -------------------------------------------------------------------------- */

/**
 * @file    testImuFactor.cpp
 * @brief   Unit test for ImuFactor
 * @author  Luca Carlone, Stephen Williams, Richard Roberts, Frank Dellaert
 */

#include <gtsam/navigation/ImuFactor.h>
#include <gtsam/navigation/ImuBias.h>
#include <gtsam/navigation/ScenarioRunner.h>
#include <gtsam/geometry/Pose3.h>
#include <gtsam/nonlinear/Values.h>
#include <gtsam/nonlinear/factorTesting.h>
#include <gtsam/linear/Sampler.h>
#include <gtsam/inference/Symbol.h>
#include <gtsam/base/TestableAssertions.h>
#include <gtsam/base/numericalDerivative.h>

#include <CppUnitLite/TestHarness.h>
#include <boost/bind.hpp>
#include <list>
#include <fstream>

using namespace std;
using namespace gtsam;

// Convenience for named keys
using symbol_shorthand::X;
using symbol_shorthand::V;
using symbol_shorthand::B;

static const Vector3 kGravityAlongNavZDown(0, 0, 9.81);
static const Vector3 kZeroOmegaCoriolis(0, 0, 0);
static const Vector3 kNonZeroOmegaCoriolis(0, 0.1, 0.1);
static const imuBias::ConstantBias kZeroBiasHat, kZeroBias;

/* ************************************************************************* */
namespace {
// Auxiliary functions to test evaluate error in ImuFactor
/* ************************************************************************* */
Rot3 evaluateRotationError(const ImuFactor& factor, const Pose3& pose_i,
    const Vector3& vel_i, const Pose3& pose_j, const Vector3& vel_j,
    const imuBias::ConstantBias& bias) {
  return Rot3::Expmap(
      factor.evaluateError(pose_i, vel_i, pose_j, vel_j, bias).head(3));
}

// Define covariance matrices
/* ************************************************************************* */
static const double kGyroSigma = 0.02;
static const double kAccelerometerSigma = 0.1;
static double omegaNoiseVar = kGyroSigma * kGyroSigma;
static double accNoiseVar = kAccelerometerSigma * kAccelerometerSigma;
static double intNoiseVar = 0.0001;
static const Matrix3 kMeasuredAccCovariance = accNoiseVar * I_3x3;
static const Matrix3 kMeasuredOmegaCovariance = omegaNoiseVar * I_3x3;
static const Matrix3 kIntegrationErrorCovariance = intNoiseVar * I_3x3;
static const Vector3 accNoiseVar2(0.01, 0.02, 0.03);
static const Vector3 omegaNoiseVar2(0.03, 0.01, 0.02);
static int32_t accSamplerSeed = 29284, omegaSamplerSeed = 10;

// Auxiliary functions to test preintegrated Jacobians
// delPdelBiasAcc_ delPdelBiasOmega_ delVdelBiasAcc_ delVdelBiasOmega_ delRdelBiasOmega_
/* ************************************************************************* */
PreintegratedImuMeasurements evaluatePreintegratedMeasurements(
    const imuBias::ConstantBias& bias, const list<Vector3>& measuredAccs,
    const list<Vector3>& measuredOmegas, const list<double>& deltaTs) {
  PreintegratedImuMeasurements result(bias, kMeasuredAccCovariance,
      kMeasuredOmegaCovariance, kIntegrationErrorCovariance);

  list<Vector3>::const_iterator itAcc = measuredAccs.begin();
  list<Vector3>::const_iterator itOmega = measuredOmegas.begin();
  list<double>::const_iterator itDeltaT = deltaTs.begin();
  for (; itAcc != measuredAccs.end(); ++itAcc, ++itOmega, ++itDeltaT) {
    result.integrateMeasurement(*itAcc, *itOmega, *itDeltaT);
  }
  return result;
}

Vector3 evaluatePreintegratedMeasurementsPosition(
    const imuBias::ConstantBias& bias, const list<Vector3>& measuredAccs,
    const list<Vector3>& measuredOmegas, const list<double>& deltaTs) {
  return evaluatePreintegratedMeasurements(bias, measuredAccs, measuredOmegas,
      deltaTs).deltaPij();
}

Vector3 evaluatePreintegratedMeasurementsVelocity(
    const imuBias::ConstantBias& bias, const list<Vector3>& measuredAccs,
    const list<Vector3>& measuredOmegas, const list<double>& deltaTs) {
  return evaluatePreintegratedMeasurements(bias, measuredAccs, measuredOmegas,
      deltaTs).deltaVij();
}

Rot3 evaluatePreintegratedMeasurementsRotation(
    const imuBias::ConstantBias& bias, const list<Vector3>& measuredAccs,
    const list<Vector3>& measuredOmegas, const list<double>& deltaTs) {
  return Rot3(
      evaluatePreintegratedMeasurements(bias, measuredAccs, measuredOmegas,
          deltaTs).deltaRij());
}

Rot3 evaluateRotation(const Vector3 measuredOmega, const Vector3 biasOmega,
    const double deltaT) {
  return Rot3::Expmap((measuredOmega - biasOmega) * deltaT);
}

Vector3 evaluateLogRotation(const Vector3 thetahat, const Vector3 deltatheta) {
  return Rot3::Logmap(Rot3::Expmap(thetahat).compose(Rot3::Expmap(deltatheta)));
}

} // namespace

/* ************************************************************************* */
TEST(ImuFactor, Accelerating) {
  const double a = 0.2, v=50;

  // Set up body pointing towards y axis, and start at 10,20,0 with velocity going in X
  // The body itself has Z axis pointing down
  const Rot3 nRb(Point3(0, 1, 0), Point3(1, 0, 0), Point3(0, 0, -1));
  const Point3 initial_position(10, 20, 0);
  const Vector3 initial_velocity(v, 0, 0);

  const AcceleratingScenario scenario(nRb, initial_position, initial_velocity,
                                      Vector3(a, 0, 0));

  const double T = 3.0;  // seconds
  ScenarioRunner runner(&scenario, T / 10, kGyroSigma, kAccelerometerSigma);

  ImuFactor::PreintegratedMeasurements pim = runner.integrate(T);
  EXPECT(assert_equal(scenario.pose(T), runner.predict(pim).pose, 1e-9));

  Matrix6 estimatedCov = runner.estimatePoseCovariance(T);
  EXPECT(assert_equal(estimatedCov, runner.poseCovariance(pim), 0.1));

  // Check G1 and G2 derivatives of pim.update
  Matrix93 aG1,aG2;
  boost::function<NavState(const Vector3&, const Vector3&)> f =
      boost::bind(&PreintegrationBase::updatedDeltaXij, pim, _1, _2, T/10,
          boost::none, boost::none, boost::none);
  const Vector3 measuredAcc = runner.measured_acceleration(T);
  const Vector3 measuredOmega = runner.measured_angular_velocity(T);
  pim.updatedDeltaXij(measuredAcc, measuredOmega, T / 10, boost::none, aG1, aG2);
  EXPECT(assert_equal(
      numericalDerivative21(f, measuredAcc, measuredOmega, 1e-7), aG1, 1e-7));
  EXPECT(assert_equal(
      numericalDerivative22(f, measuredAcc, measuredOmega, 1e-7), aG2, 1e-7));
}

/* ************************************************************************* */
TEST(ImuFactor, PreintegratedMeasurements) {
  // Measurements
  Vector3 measuredAcc(0.1, 0.0, 0.0);
  Vector3 measuredOmega(M_PI / 100.0, 0.0, 0.0);
  double deltaT = 0.5;

  // Expected preintegrated values
  Vector3 expectedDeltaP1;
  expectedDeltaP1 << 0.5 * 0.1 * 0.5 * 0.5, 0, 0;
  Vector3 expectedDeltaV1(0.05, 0.0, 0.0);
  Rot3 expectedDeltaR1 = Rot3::RzRyRx(0.5 * M_PI / 100.0, 0.0, 0.0);
  double expectedDeltaT1(0.5);

  // Actual preintegrated values
  PreintegratedImuMeasurements actual1(kZeroBiasHat, kMeasuredAccCovariance,
      kMeasuredOmegaCovariance, kIntegrationErrorCovariance);
  actual1.integrateMeasurement(measuredAcc, measuredOmega, deltaT);

  EXPECT(assert_equal(Vector(expectedDeltaP1), Vector(actual1.deltaPij())));
  EXPECT(assert_equal(Vector(expectedDeltaV1), Vector(actual1.deltaVij())));
  EXPECT(assert_equal(expectedDeltaR1, Rot3(actual1.deltaRij())));
  DOUBLES_EQUAL(expectedDeltaT1, actual1.deltaTij(), 1e-9);

  // Integrate again
  Vector3 expectedDeltaP2;
  expectedDeltaP2 << 0.025 + expectedDeltaP1(0) + 0.5 * 0.1 * 0.5 * 0.5, 0, 0;
  Vector3 expectedDeltaV2 = Vector3(0.05, 0.0, 0.0)
      + expectedDeltaR1.matrix() * measuredAcc * 0.5;
  Rot3 expectedDeltaR2 = Rot3::RzRyRx(2.0 * 0.5 * M_PI / 100.0, 0.0, 0.0);
  double expectedDeltaT2(1);

  // Actual preintegrated values
  PreintegratedImuMeasurements actual2 = actual1;
  actual2.integrateMeasurement(measuredAcc, measuredOmega, deltaT);

  EXPECT(assert_equal(Vector(expectedDeltaP2), Vector(actual2.deltaPij())));
  EXPECT(assert_equal(Vector(expectedDeltaV2), Vector(actual2.deltaVij())));
  EXPECT(assert_equal(expectedDeltaR2, Rot3(actual2.deltaRij())));
  DOUBLES_EQUAL(expectedDeltaT2, actual2.deltaTij(), 1e-9);
}

/* ************************************************************************* */
// Common linearization point and measurements for tests
namespace common {
static const Pose3 x1(Rot3::RzRyRx(M_PI / 12.0, M_PI / 6.0, M_PI / 4.0),
    Point3(5.0, 1.0, 0));
static const Vector3 v1(Vector3(0.5, 0.0, 0.0));
static const NavState state1(x1, v1);

// Measurements
static const double w = M_PI / 100;
static const Vector3 measuredOmega(w, 0, 0);
static const Vector3 measuredAcc = x1.rotation().unrotate(
    -kGravityAlongNavZDown);
static const double deltaT = 1.0;

static const Pose3 x2(Rot3::RzRyRx(M_PI / 12.0 + w, M_PI / 6.0, M_PI / 4.0),
    Point3(5.5, 1.0, 0));
static const Vector3 v2(Vector3(0.5, 0.0, 0.0));
static const NavState state2(x2, v2);
} // namespace common

/* ************************************************************************* */
TEST(ImuFactor, PreintegrationBaseMethods) {
  using namespace common;
  boost::shared_ptr<PreintegratedImuMeasurements::Params> p =
      PreintegratedImuMeasurements::Params::MakeSharedD();
  p->gyroscopeCovariance = kMeasuredOmegaCovariance;
  p->omegaCoriolis = Vector3(0.02, 0.03, 0.04);
  p->accelerometerCovariance = kMeasuredAccCovariance;
  p->integrationCovariance = kIntegrationErrorCovariance;
  p->use2ndOrderCoriolis = true;

  PreintegratedImuMeasurements pim(p, kZeroBiasHat);
  pim.integrateMeasurement(measuredAcc, measuredOmega, deltaT);
  pim.integrateMeasurement(measuredAcc, measuredOmega, deltaT);

  // biasCorrectedDelta
  Matrix96 actualH;
  pim.biasCorrectedDelta(kZeroBias, actualH);
  Matrix expectedH = numericalDerivative11<Vector9, imuBias::ConstantBias>(
      boost::bind(&PreintegrationBase::biasCorrectedDelta, pim, _1,
          boost::none), kZeroBias);
  EXPECT(assert_equal(expectedH, actualH));

  Matrix9 aH1;
  Matrix96 aH2;
  NavState predictedState = pim.predict(state1, kZeroBias, aH1, aH2);
  Matrix eH1 = numericalDerivative11<NavState, NavState>(
      boost::bind(&PreintegrationBase::predict, pim, _1, kZeroBias, boost::none,
          boost::none), state1);
  EXPECT(assert_equal(eH1, aH1));
  Matrix eH2 = numericalDerivative11<NavState, imuBias::ConstantBias>(
      boost::bind(&PreintegrationBase::predict, pim, state1, _1, boost::none,
          boost::none), kZeroBias);
  EXPECT(assert_equal(eH2, aH2));
  return;

}

/* ************************************************************************* */
TEST(ImuFactor, ErrorAndJacobians) {
  using namespace common;
  PreintegratedImuMeasurements pim(kZeroBiasHat, kMeasuredAccCovariance,
      kMeasuredOmegaCovariance, kIntegrationErrorCovariance);

  pim.integrateMeasurement(measuredAcc, measuredOmega, deltaT);
  EXPECT(assert_equal(state2, pim.predict(state1, kZeroBias)));

  // Create factor
  ImuFactor factor(X(1), V(1), X(2), V(2), B(1), pim, kGravityAlongNavZDown,
      kZeroOmegaCoriolis);

  // Expected error
  Vector expectedError(9);
  expectedError << 0, 0, 0, 0, 0, 0, 0, 0, 0;
  EXPECT(
      assert_equal(expectedError, factor.evaluateError(x1, v1, x2, v2, kZeroBias)));

  Values values;
  values.insert(X(1), x1);
  values.insert(V(1), v1);
  values.insert(X(2), x2);
  values.insert(V(2), v2);
  values.insert(B(1), kZeroBias);
  EXPECT(assert_equal(expectedError, factor.unwhitenedError(values)));

  // Make sure linearization is correct
  double diffDelta = 1e-7;
  EXPECT_CORRECT_FACTOR_JACOBIANS(factor, values, diffDelta, 1e-3);

  // Actual Jacobians
  Matrix H1a, H2a, H3a, H4a, H5a;
  (void) factor.evaluateError(x1, v1, x2, v2, kZeroBias, H1a, H2a, H3a, H4a, H5a);

  // Make sure rotation part is correct when error is interpreted as axis-angle
  // Jacobians are around zero, so the rotation part is the same as:
  Matrix H1Rot3 = numericalDerivative11<Rot3, Pose3>(
      boost::bind(&evaluateRotationError, factor, _1, v1, x2, v2, kZeroBias), x1);
  EXPECT(assert_equal(H1Rot3, H1a.topRows(3)));

  Matrix H3Rot3 = numericalDerivative11<Rot3, Pose3>(
      boost::bind(&evaluateRotationError, factor, x1, v1, _1, v2, kZeroBias), x2);
  EXPECT(assert_equal(H3Rot3, H3a.topRows(3)));

  // Evaluate error with wrong values
  Vector3 v2_wrong = v2 + Vector3(0.1, 0.1, 0.1);
  values.update(V(2), v2_wrong);
  expectedError << 0, 0, 0, 0, 0, 0, -0.0724744871, -0.040715657, -0.151952901;
  EXPECT(
      assert_equal(expectedError,
          factor.evaluateError(x1, v1, x2, v2_wrong, kZeroBias), 1e-2));
  EXPECT(assert_equal(expectedError, factor.unwhitenedError(values), 1e-2));

  // Make sure the whitening is done correctly
  Matrix cov = pim.preintMeasCov();
  Matrix R = RtR(cov.inverse());
  Vector whitened = R * expectedError;
  EXPECT(assert_equal(0.5 * whitened.squaredNorm(), factor.error(values), 1e-5));

  // Make sure linearization is correct
  EXPECT_CORRECT_FACTOR_JACOBIANS(factor, values, diffDelta, 1e-3);
}

/* ************************************************************************* */
TEST(ImuFactor, ErrorAndJacobianWithBiases) {
  using common::x1;
  using common::v1;
  using common::v2;
  imuBias::ConstantBias bias(Vector3(0.2, 0, 0), Vector3(0.1, 0, 0.3)); // Biases (acc, rot)
  Pose3 x2(Rot3::Expmap(Vector3(0, 0, M_PI / 10.0 + M_PI / 10.0)),
      Point3(5.5, 1.0, -50.0));

  // Measurements
  Vector3 measuredOmega;
  measuredOmega << 0, 0, M_PI / 10.0 + 0.3;
  Vector3 measuredAcc = x1.rotation().unrotate(-kGravityAlongNavZDown)
      + Vector3(0.2, 0.0, 0.0);
  double deltaT = 1.0;

  imuBias::ConstantBias biasHat(Vector3(0.2, 0.0, 0.0), Vector3(0.0, 0.0, 0.1));
  PreintegratedImuMeasurements pim(biasHat, kMeasuredAccCovariance,
      kMeasuredOmegaCovariance, kIntegrationErrorCovariance);
  pim.integrateMeasurement(measuredAcc, measuredOmega, deltaT);

  // Make sure of biasCorrectedDelta
  Matrix96 actualH;
  pim.biasCorrectedDelta(bias, actualH);
  Matrix expectedH = numericalDerivative11<Vector9, imuBias::ConstantBias>(
      boost::bind(&PreintegrationBase::biasCorrectedDelta, pim, _1,
          boost::none), bias);
  EXPECT(assert_equal(expectedH, actualH));

  // Create factor
  ImuFactor factor(X(1), V(1), X(2), V(2), B(1), pim, kGravityAlongNavZDown,
      kNonZeroOmegaCoriolis);

  Values values;
  values.insert(X(1), x1);
  values.insert(V(1), v1);
  values.insert(X(2), x2);
  values.insert(V(2), v2);
  values.insert(B(1), bias);

  // Make sure linearization is correct
  double diffDelta = 1e-7;
  EXPECT_CORRECT_FACTOR_JACOBIANS(factor, values, diffDelta, 1e-3);
}

/* ************************************************************************* */
TEST(ImuFactor, ErrorAndJacobianWith2ndOrderCoriolis) {
  using common::x1;
  using common::v1;
  using common::v2;
  imuBias::ConstantBias bias(Vector3(0.2, 0, 0), Vector3(0.1, 0, 0.3)); // Biases (acc, rot)
  Pose3 x2(Rot3::Expmap(Vector3(0, 0, M_PI / 10.0 + M_PI / 10.0)),
      Point3(5.5, 1.0, -50.0));

  // Measurements
  Vector3 measuredOmega;
  measuredOmega << 0, 0, M_PI / 10.0 + 0.3;
  Vector3 measuredAcc = x1.rotation().unrotate(-kGravityAlongNavZDown)
      + Vector3(0.2, 0.0, 0.0);
  double deltaT = 1.0;

  PreintegratedImuMeasurements pim(
      imuBias::ConstantBias(Vector3(0.2, 0.0, 0.0), Vector3(0.0, 0.0, 0.1)),
      kMeasuredAccCovariance, kMeasuredOmegaCovariance,
      kIntegrationErrorCovariance);
  pim.integrateMeasurement(measuredAcc, measuredOmega, deltaT);

  // Create factor
  bool use2ndOrderCoriolis = true;
  ImuFactor factor(X(1), V(1), X(2), V(2), B(1), pim, kGravityAlongNavZDown,
      kNonZeroOmegaCoriolis, boost::none, use2ndOrderCoriolis);

  Values values;
  values.insert(X(1), x1);
  values.insert(V(1), v1);
  values.insert(X(2), x2);
  values.insert(V(2), v2);
  values.insert(B(1), bias);

  // Make sure linearization is correct
  double diffDelta = 1e-7;
  EXPECT_CORRECT_FACTOR_JACOBIANS(factor, values, diffDelta, 1e-3);
}

/* ************************************************************************* */
TEST(ImuFactor, PartialDerivative_wrt_Bias) {
  // Linearization point
  Vector3 biasOmega(0, 0, 0); // Current estimate of rotation rate bias

  // Measurements
  Vector3 measuredOmega(0.1, 0, 0);
  double deltaT = 0.5;

  // Compute numerical derivatives
  Matrix expectedDelRdelBiasOmega = numericalDerivative11<Rot3, Vector3>(
      boost::bind(&evaluateRotation, measuredOmega, _1, deltaT),
      Vector3(biasOmega));

  const Matrix3 Jr = Rot3::ExpmapDerivative(
      (measuredOmega - biasOmega) * deltaT);

  Matrix3 actualdelRdelBiasOmega = -Jr * deltaT; // the delta bias appears with the minus sign

  // Compare Jacobians
  EXPECT(assert_equal(expectedDelRdelBiasOmega, actualdelRdelBiasOmega, 1e-9));
}

/* ************************************************************************* */
TEST(ImuFactor, PartialDerivativeLogmap) {
  // Linearization point
  Vector3 thetahat(0.1, 0.1, 0); // Current estimate of rotation rate bias

  // Measurements
  Vector3 deltatheta(0, 0, 0);

  // Compute numerical derivatives
  Matrix expectedDelFdeltheta = numericalDerivative11<Vector, Vector3>(
      boost::bind(&evaluateLogRotation, thetahat, _1), Vector3(deltatheta));

  Matrix3 actualDelFdeltheta = Rot3::LogmapDerivative(thetahat);

  // Compare Jacobians
  EXPECT(assert_equal(expectedDelFdeltheta, actualDelFdeltheta));
}

/* ************************************************************************* */
TEST(ImuFactor, fistOrderExponential) {
  // Linearization point
  Vector3 biasOmega(0, 0, 0); // Current estimate of rotation rate bias

  // Measurements
  Vector3 measuredOmega(0.1, 0, 0);
  double deltaT = 1.0;

  // change w.r.t. linearization point
  double alpha = 0.0;
  Vector3 deltabiasOmega;
  deltabiasOmega << alpha, alpha, alpha;

  const Matrix3 Jr = Rot3::ExpmapDerivative(
      (measuredOmega - biasOmega) * deltaT);

  Matrix3 delRdelBiasOmega = -Jr * deltaT; // the delta bias appears with the minus sign

  const Matrix expectedRot = Rot3::Expmap(
      (measuredOmega - biasOmega - deltabiasOmega) * deltaT).matrix();

  const Matrix3 hatRot =
      Rot3::Expmap((measuredOmega - biasOmega) * deltaT).matrix();
  const Matrix3 actualRot = hatRot
      * Rot3::Expmap(delRdelBiasOmega * deltabiasOmega).matrix();
  // hatRot * (I_3x3 + skewSymmetric(delRdelBiasOmega * deltabiasOmega));

  // This is a first order expansion so the equality is only an approximation
  EXPECT(assert_equal(expectedRot, actualRot));
}

/* ************************************************************************* */
TEST(ImuFactor, FirstOrderPreIntegratedMeasurements) {
  Pose3 body_P_sensor(Rot3::Expmap(Vector3(0, 0.1, 0.1)), Point3(1, 0, 1));

  // Measurements
  list<Vector3> measuredAccs, measuredOmegas;
  list<double> deltaTs;
  measuredAccs.push_back(Vector3(0.1, 0.0, 0.0));
  measuredOmegas.push_back(Vector3(M_PI / 100.0, 0.0, 0.0));
  deltaTs.push_back(0.01);
  measuredAccs.push_back(Vector3(0.1, 0.0, 0.0));
  measuredOmegas.push_back(Vector3(M_PI / 100.0, 0.0, 0.0));
  deltaTs.push_back(0.01);
  for (int i = 1; i < 100; i++) {
    measuredAccs.push_back(Vector3(0.05, 0.09, 0.01));
    measuredOmegas.push_back(
        Vector3(M_PI / 100.0, M_PI / 300.0, 2 * M_PI / 100.0));
    deltaTs.push_back(0.01);
  }

  // Actual preintegrated values
  PreintegratedImuMeasurements preintegrated =
      evaluatePreintegratedMeasurements(kZeroBias, measuredAccs, measuredOmegas,
          deltaTs);

  // Compute numerical derivatives
  Matrix expectedDelPdelBias = numericalDerivative11<Vector,
      imuBias::ConstantBias>(
      boost::bind(&evaluatePreintegratedMeasurementsPosition, _1, measuredAccs,
          measuredOmegas, deltaTs), kZeroBias);
  Matrix expectedDelPdelBiasAcc = expectedDelPdelBias.leftCols(3);
  Matrix expectedDelPdelBiasOmega = expectedDelPdelBias.rightCols(3);

  Matrix expectedDelVdelBias = numericalDerivative11<Vector,
      imuBias::ConstantBias>(
      boost::bind(&evaluatePreintegratedMeasurementsVelocity, _1, measuredAccs,
          measuredOmegas, deltaTs), kZeroBias);
  Matrix expectedDelVdelBiasAcc = expectedDelVdelBias.leftCols(3);
  Matrix expectedDelVdelBiasOmega = expectedDelVdelBias.rightCols(3);

  Matrix expectedDelRdelBias =
      numericalDerivative11<Rot3, imuBias::ConstantBias>(
          boost::bind(&evaluatePreintegratedMeasurementsRotation, _1,
              measuredAccs, measuredOmegas, deltaTs), kZeroBias);
  Matrix expectedDelRdelBiasAcc = expectedDelRdelBias.leftCols(3);
  Matrix expectedDelRdelBiasOmega = expectedDelRdelBias.rightCols(3);

  // Compare Jacobians
  EXPECT(assert_equal(expectedDelPdelBiasAcc, preintegrated.delPdelBiasAcc()));
  EXPECT(
      assert_equal(expectedDelPdelBiasOmega, preintegrated.delPdelBiasOmega()));
  EXPECT(assert_equal(expectedDelVdelBiasAcc, preintegrated.delVdelBiasAcc()));
  EXPECT(
      assert_equal(expectedDelVdelBiasOmega, preintegrated.delVdelBiasOmega()));
  EXPECT(assert_equal(expectedDelRdelBiasAcc, Matrix::Zero(3, 3)));
  EXPECT(
      assert_equal(expectedDelRdelBiasOmega, preintegrated.delRdelBiasOmega()));
}

/* ************************************************************************* */
Vector3 correctedAcc(const PreintegratedImuMeasurements& pim, const Vector3& measuredAcc, const Vector3& measuredOmega) {
  return pim.correctMeasurementsByBiasAndSensorPose(measuredAcc, measuredOmega).first;
}

TEST(ImuFactor, ErrorWithBiasesAndSensorBodyDisplacement) {
  const Rot3 nRb = Rot3::Expmap(Vector3(0, 0, M_PI / 4.0));
  const Point3 initial_position(5.0, 1.0, -50.0);
  const Vector3 initial_velocity(0.5, 0.0, 0.0);

  const double a = 0.2;
  const AcceleratingScenario scenario(nRb, initial_position, initial_velocity,
                                      Vector3(a, 0, 0));

  const double T = 3.0;  // seconds
  ScenarioRunner runner(&scenario, T / 10, kGyroSigma, kAccelerometerSigma);

  ImuFactor::PreintegratedMeasurements pim = runner.integrate(T);
  EXPECT(assert_equal(scenario.pose(T), runner.predict(pim).pose, 1e-9));

  Matrix6 estimatedCov = runner.estimatePoseCovariance(T);
  EXPECT(assert_equal(estimatedCov, runner.poseCovariance(pim), 0.1));

  ///////////////////////////////////////////////////////////////////////////////////////////
  Pose3 x1(nRb, initial_position);

  // Measurements
  Vector3 measuredOmega;
  measuredOmega << 0, 0, M_PI / 10.0 + 0.3;
  Vector3 measuredAcc = x1.rotation().unrotate(-kGravityAlongNavZDown)
      + Vector3(0.2, 0.0, 0.0);
  double dt = 0.1;

  Pose3 body_P_sensor(Rot3::Expmap(Vector3(0, M_PI/2, 0)), Point3(0.1, 0.05, 0.01));
  imuBias::ConstantBias biasHat(Vector3(0.2, 0.0, 0.0), Vector3(0.0, 0.0, 0.0));

  // Get mean prediction from "ground truth" measurements
  PreintegratedImuMeasurements pim(biasHat, accNoiseVar2.asDiagonal(),
      omegaNoiseVar2.asDiagonal(), Z_3x3, true);  // MonteCarlo does not sample integration noise
  pim.set_body_P_sensor(body_P_sensor);

  // Check updatedDeltaXij derivatives
  Matrix3 D_correctedAcc_measuredOmega = Matrix3::Zero();
  pim.correctMeasurementsByBiasAndSensorPose(measuredAcc, measuredOmega, boost::none, D_correctedAcc_measuredOmega, boost::none);
  Matrix3 expectedD = numericalDerivative11<Vector3, Vector3>(boost::bind(correctedAcc, pim, measuredAcc, _1), measuredOmega, 1e-6);
  EXPECT(assert_equal(expectedD, D_correctedAcc_measuredOmega, 1e-5));

  Matrix93 G1, G2;
  NavState preint = pim.updatedDeltaXij(measuredAcc, measuredOmega, dt, boost::none, G1, G2);
//  Matrix9 preintCov = G1*((accNoiseVar2/dt).asDiagonal())*G1.transpose() + G2*((omegaNoiseVar2/dt).asDiagonal())*G2.transpose();

  Matrix93 expectedG1 = numericalDerivative21<NavState, Vector3, Vector3>(
      boost::bind(&PreintegratedImuMeasurements::updatedDeltaXij, pim, _1, _2,
          dt, boost::none, boost::none, boost::none), measuredAcc, measuredOmega,
      1e-6);
  EXPECT(assert_equal(expectedG1, G1, 1e-5));

  Matrix93 expectedG2 = numericalDerivative22<NavState, Vector3, Vector3>(
      boost::bind(&PreintegratedImuMeasurements::updatedDeltaXij, pim, _1, _2,
          dt, boost::none, boost::none, boost::none), measuredAcc, measuredOmega,
      1e-6);
  EXPECT(assert_equal(expectedG2, G2, 1e-5));

  imuBias::ConstantBias bias(Vector3(0.2, 0, 0), Vector3(0, 0, 0.3)); // Biases (acc, rot)
  EXPECT(MonteCarlo(pim, NavState(x1, initial_velocity), bias, dt, body_P_sensor,
      measuredAcc, measuredOmega, accNoiseVar2, omegaNoiseVar2, 100000));

<<<<<<< HEAD
=======
  pim.integrateMeasurement(measuredAcc, measuredOmega, dt, body_P_sensor);
//  EXPECT(assert_equal(expected, pim.preintMeasCov(), 1e-6));
>>>>>>> 8e1041c5

  // integrate at least twice to get position information
  // otherwise factor cov noise from preint_cov is not positive definite
  pim.integrateMeasurement(measuredAcc, measuredOmega, dt, body_P_sensor);
  pim.integrateMeasurement(measuredAcc, measuredOmega, dt, body_P_sensor);

  // Create factor
  ImuFactor factor(X(1), V(1), X(2), V(2), B(1), pim, kGravityAlongNavZDown,
      kNonZeroOmegaCoriolis);

  // Predict
  Pose3 actual_x2;
  Vector3 actual_v2;
  Pose3 x2(Rot3::Expmap(Vector3(0, 0, M_PI / 4.0 + M_PI / 10.0)),
      Point3(5.5, 1.0, -50.0));
  Vector3 v2(Vector3(0.5, 0.0, 0.0));
  ImuFactor::Predict(x1, v1, actual_x2, actual_v2, bias, pim,
      kGravityAlongNavZDown, kZeroOmegaCoriolis);

  Values values;
  values.insert(X(1), x1);
  values.insert(V(1), v1);
  values.insert(X(2), x2);
  values.insert(V(2), v2);
  values.insert(B(1), bias);

//  factor.get_noiseModel()->print("noise: ");  // Make sure the noise is valid

  // Make sure linearization is correct
  double diffDelta = 1e-8;
  EXPECT_CORRECT_FACTOR_JACOBIANS(factor, values, diffDelta, 1e-3);
}

/* ************************************************************************* */
TEST(ImuFactor, PredictPositionAndVelocity) {
  imuBias::ConstantBias bias(Vector3(0, 0, 0), Vector3(0, 0, 0)); // Biases (acc, rot)

  // Measurements
  Vector3 measuredOmega;
  measuredOmega << 0, 0, 0; // M_PI/10.0+0.3;
  Vector3 measuredAcc;
  measuredAcc << 0, 1, -9.81;
  double deltaT = 0.001;

  PreintegratedImuMeasurements pim(
      imuBias::ConstantBias(Vector3(0.2, 0.0, 0.0), Vector3(0.0, 0.0, 0.0)),
      kMeasuredAccCovariance, kMeasuredOmegaCovariance,
      kIntegrationErrorCovariance, true);

  for (int i = 0; i < 1000; ++i)
    pim.integrateMeasurement(measuredAcc, measuredOmega, deltaT);

  // Create factor
  ImuFactor factor(X(1), V(1), X(2), V(2), B(1), pim, kGravityAlongNavZDown,
      kZeroOmegaCoriolis);

  // Predict
  Pose3 x1;
  Vector3 v1(0, 0.0, 0.0);
  PoseVelocityBias poseVelocity = pim.predict(x1, v1, bias,
      kGravityAlongNavZDown, kZeroOmegaCoriolis);
  Pose3 expectedPose(Rot3(), Point3(0, 0.5, 0));
  Vector3 expectedVelocity;
  expectedVelocity << 0, 1, 0;
  EXPECT(assert_equal(expectedPose, poseVelocity.pose));
  EXPECT(assert_equal(Vector(expectedVelocity), Vector(poseVelocity.velocity)));
}

/* ************************************************************************* */
TEST(ImuFactor, PredictRotation) {
  imuBias::ConstantBias bias(Vector3(0, 0, 0), Vector3(0, 0, 0)); // Biases (acc, rot)

  // Measurements
  Vector3 measuredOmega;
  measuredOmega << 0, 0, M_PI / 10; // M_PI/10.0+0.3;
  Vector3 measuredAcc;
  measuredAcc << 0, 0, -9.81;
  double deltaT = 0.001;

  PreintegratedImuMeasurements pim(
      imuBias::ConstantBias(Vector3(0.2, 0.0, 0.0), Vector3(0.0, 0.0, 0.0)),
      kMeasuredAccCovariance, kMeasuredOmegaCovariance,
      kIntegrationErrorCovariance, true);

  for (int i = 0; i < 1000; ++i)
    pim.integrateMeasurement(measuredAcc, measuredOmega, deltaT);

  // Create factor
  ImuFactor factor(X(1), V(1), X(2), V(2), B(1), pim, kGravityAlongNavZDown,
      kZeroOmegaCoriolis);

  // Predict
  Pose3 x1, x2;
  Vector3 v1 = Vector3(0, 0.0, 0.0);
  Vector3 v2;
  ImuFactor::Predict(x1, v1, x2, v2, bias, pim, kGravityAlongNavZDown,
      kZeroOmegaCoriolis);
  Pose3 expectedPose(Rot3().ypr(M_PI / 10, 0, 0), Point3(0, 0, 0));
  Vector3 expectedVelocity;
  expectedVelocity << 0, 0, 0;
  EXPECT(assert_equal(expectedPose, x2));
  EXPECT(assert_equal(Vector(expectedVelocity), Vector(v2)));
}

/* ************************************************************************* */
TEST(ImuFactor, PredictArbitrary) {
  const double a = 0.2, v=50;

  // Set up body pointing towards y axis, and start at 10,20,0 with velocity going in X
  // The body itself has Z axis pointing down
  const Rot3 nRb(Point3(0, 1, 0), Point3(1, 0, 0), Point3(0, 0, -1));
  const Point3 initial_position(10, 20, 0);
  const Vector3 initial_velocity(v, 0, 0);

  const AcceleratingScenario scenario(nRb, initial_position, initial_velocity,
                                      Vector3(a, 0, 0));

  const double T = 3.0;  // seconds
  ScenarioRunner runner(&scenario, T / 10, kGyroSigma, kAccelerometerSigma);

  ImuFactor::PreintegratedMeasurements pim = runner.integrate(T);
  EXPECT(assert_equal(scenario.pose(T), runner.predict(pim).pose, 1e-9));

  Matrix6 estimatedCov = runner.estimatePoseCovariance(T);
  EXPECT(assert_equal(estimatedCov, runner.poseCovariance(pim), 0.1));
  //////////////////////////////////////////////////////////////////////////////////

  imuBias::ConstantBias biasHat(Vector3(0.2, 0.0, 0.0), Vector3(0.0, 0.0, 0.0));

  // Measurements
  Vector3 measuredOmega(M_PI / 10, M_PI / 10, M_PI / 10);
  Vector3 measuredAcc(0.1, 0.2, -9.81);
  double dt = 0.001;

  ImuFactor::PreintegratedMeasurements pim(biasHat, kMeasuredAccCovariance,
      kMeasuredOmegaCovariance, Z_3x3, true); // MonteCarlo does not sample integration noise
  Pose3 x1;
  Vector3 v1 = Vector3(0, 0, 0);
  imuBias::ConstantBias bias(Vector3(0, 0, 0), Vector3(0, 0, 0));
  EXPECT(MonteCarlo(pim, NavState(x1, v1), bias, 0.1, boost::none, measuredAcc, measuredOmega,
                    Vector3::Constant(accNoiseVar), Vector3::Constant(omegaNoiseVar), 100000));

  for (int i = 0; i < 1000; ++i)
    pim.integrateMeasurement(measuredAcc, measuredOmega, dt);

  // Create factor
  ImuFactor factor(X(1), V(1), X(2), V(2), B(1), pim, kGravityAlongNavZDown,
      kZeroOmegaCoriolis);

  // Predict
  Pose3 x2;
  Vector3 v2;
  ImuFactor::Predict(x1, v1, x2, v2, bias, pim, kGravityAlongNavZDown,
      kZeroOmegaCoriolis);

  // Regression test for Imu Refactor
  Rot3 expectedR( //
      +0.903715275, -0.250741668, 0.347026393, //
      +0.347026393, 0.903715275, -0.250741668, //
      -0.250741668, 0.347026393, 0.903715275);
  Point3 expectedT(-0.505517319, 0.569413747, 0.0861035711);
  Vector3 expectedV(-1.59121524, 1.55353139, 0.3376838540);
  Pose3 expectedPose(expectedR, expectedT);
  EXPECT(assert_equal(expectedPose, x2, 1e-7));
  EXPECT(assert_equal(Vector(expectedV), v2, 1e-7));
}

/* ************************************************************************* */
TEST(ImuFactor, bodyPSensorNoBias) {
  imuBias::ConstantBias bias(Vector3(0, 0, 0), Vector3(0, 0.1, 0)); // Biases (acc, rot)

  // Measurements
  Vector3 n_gravity(0, 0, -9.81); // z-up nav frame
  Vector3 omegaCoriolis(0, 0, 0);
  // Sensor frame is z-down
  // Gyroscope measurement is the angular velocity of sensor w.r.t nav frame in sensor frame
  Vector3 s_omegaMeas_ns(0, 0.1, M_PI / 10);
  // Acc measurement is acceleration of sensor in the sensor frame, when stationary,
  // table exerts an equal and opposite force w.r.t gravity
  Vector3 s_accMeas(0, 0, -9.81);
  double dt = 0.001;

  // Rotate sensor (z-down) to body (same as navigation) i.e. z-up
  Pose3 body_P_sensor(Rot3::ypr(0, 0, M_PI), Point3(0, 0, 0));

  ImuFactor::PreintegratedMeasurements pim(bias, Z_3x3, Z_3x3, Z_3x3, true);

  for (int i = 0; i < 1000; ++i)
    pim.integrateMeasurement(s_accMeas, s_omegaMeas_ns, dt, body_P_sensor);

  // Create factor
  ImuFactor factor(X(1), V(1), X(2), V(2), B(1), pim, n_gravity, omegaCoriolis);

  // Predict
  Pose3 x1;
  Vector3 v1(0, 0, 0);
  PoseVelocityBias poseVelocity = pim.predict(x1, v1, bias, n_gravity,
      omegaCoriolis);

  Pose3 expectedPose(Rot3().ypr(-M_PI / 10, 0, 0), Point3(0, 0, 0));
  EXPECT(assert_equal(expectedPose, poseVelocity.pose));

  Vector3 expectedVelocity(0, 0, 0);
  EXPECT(assert_equal(Vector(expectedVelocity), Vector(poseVelocity.velocity)));
}

/* ************************************************************************* */
#include <gtsam/nonlinear/NonlinearFactorGraph.h>
#include <gtsam/slam/BetweenFactor.h>
#include <gtsam/slam/PriorFactor.h>
#include <gtsam/nonlinear/LevenbergMarquardtOptimizer.h>
#include <gtsam/nonlinear/Marginals.h>

TEST(ImuFactor, bodyPSensorWithBias) {
  using noiseModel::Diagonal;
  typedef imuBias::ConstantBias Bias;

  int numFactors = 80;
  Vector6 noiseBetweenBiasSigma;
  noiseBetweenBiasSigma << Vector3(2.0e-5, 2.0e-5, 2.0e-5), Vector3(3.0e-6,
      3.0e-6, 3.0e-6);
  SharedDiagonal biasNoiseModel = Diagonal::Sigmas(noiseBetweenBiasSigma);

  // Measurements
  Vector3 n_gravity(0, 0, -9.81);
  Vector3 omegaCoriolis(0, 0, 0);

  // Sensor frame is z-down
  // Gyroscope measurement is the angular velocity of sensor w.r.t nav frame in sensor frame
  Vector3 measuredOmega(0, 0.01, 0);
  // Acc measurement is acceleration of sensor in the sensor frame, when stationary,
  // table exerts an equal and opposite force w.r.t gravity
  Vector3 measuredAcc(0, 0, -9.81);

  Pose3 body_P_sensor(Rot3::ypr(0, 0, M_PI), Point3());

  Matrix3 accCov = 1e-7 * I_3x3;
  Matrix3 gyroCov = 1e-8 * I_3x3;
  Matrix3 integrationCov = 1e-9 * I_3x3;
  double deltaT = 0.005;

  //   Specify noise values on priors
  Vector6 priorNoisePoseSigmas(
      (Vector(6) << 0.001, 0.001, 0.001, 0.01, 0.01, 0.01).finished());
  Vector3 priorNoiseVelSigmas((Vector(3) << 0.1, 0.1, 0.1).finished());
  Vector6 priorNoiseBiasSigmas(
      (Vector(6) << 0.1, 0.1, 0.1, 0.5e-1, 0.5e-1, 0.5e-1).finished());
  SharedDiagonal priorNoisePose = Diagonal::Sigmas(priorNoisePoseSigmas);
  SharedDiagonal priorNoiseVel = Diagonal::Sigmas(priorNoiseVelSigmas);
  SharedDiagonal priorNoiseBias = Diagonal::Sigmas(priorNoiseBiasSigmas);
  Vector3 zeroVel(0, 0, 0);

  // Create a factor graph with priors on initial pose, vlocity and bias
  NonlinearFactorGraph graph;
  Values values;

  PriorFactor<Pose3> priorPose(X(0), Pose3(), priorNoisePose);
  graph.add(priorPose);
  values.insert(X(0), Pose3());

  PriorFactor<Vector3> priorVel(V(0), zeroVel, priorNoiseVel);
  graph.add(priorVel);
  values.insert(V(0), zeroVel);

  // The key to this test is that we specify the bias, in the sensor frame, as known a priori
  // We also create factors below that encode our assumption that this bias is constant over time
  // In theory, after optimization, we should recover that same bias estimate
  Bias priorBias(Vector3(0, 0, 0), Vector3(0, 0.01, 0)); // Biases (acc, rot)
  PriorFactor<Bias> priorBiasFactor(B(0), priorBias, priorNoiseBias);
  graph.add(priorBiasFactor);
  values.insert(B(0), priorBias);

  // Now add IMU factors and bias noise models
  Bias zeroBias(Vector3(0, 0, 0), Vector3(0, 0, 0));
  for (int i = 1; i < numFactors; i++) {
    ImuFactor::PreintegratedMeasurements pim =
        ImuFactor::PreintegratedMeasurements(priorBias, accCov, gyroCov,
            integrationCov, true);
    for (int j = 0; j < 200; ++j)
      pim.integrateMeasurement(measuredAcc, measuredOmega, deltaT,
          body_P_sensor);

    // Create factors
    graph.add(
        ImuFactor(X(i - 1), V(i - 1), X(i), V(i), B(i - 1), pim, n_gravity,
            omegaCoriolis));
    graph.add(BetweenFactor<Bias>(B(i - 1), B(i), zeroBias, biasNoiseModel));

    values.insert(X(i), Pose3());
    values.insert(V(i), zeroVel);
    values.insert(B(i), priorBias);
  }

  // Finally, optimize, and get bias at last time step
  Values results = LevenbergMarquardtOptimizer(graph, values).optimize();
  Bias biasActual = results.at<Bias>(B(numFactors - 1));

  // And compare it with expected value (our prior)
  Bias biasExpected(Vector3(0, 0, 0), Vector3(0, 0.01, 0));
  EXPECT(assert_equal(biasExpected, biasActual, 1e-3));
}

/* ************************************************************************* */
int main() {
  TestResult tr;
  return TestRegistry::runAllTests(tr);
}
/* ************************************************************************* */<|MERGE_RESOLUTION|>--- conflicted
+++ resolved
@@ -604,11 +604,6 @@
   EXPECT(MonteCarlo(pim, NavState(x1, initial_velocity), bias, dt, body_P_sensor,
       measuredAcc, measuredOmega, accNoiseVar2, omegaNoiseVar2, 100000));
 
-<<<<<<< HEAD
-=======
-  pim.integrateMeasurement(measuredAcc, measuredOmega, dt, body_P_sensor);
-//  EXPECT(assert_equal(expected, pim.preintMeasCov(), 1e-6));
->>>>>>> 8e1041c5
 
   // integrate at least twice to get position information
   // otherwise factor cov noise from preint_cov is not positive definite
