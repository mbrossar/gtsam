--- conflicted
+++ resolved
@@ -158,8 +158,6 @@
    */
   Point2 calibrate(const Point2& p) const;
 
-<<<<<<< HEAD
-=======
   /**
    * convert homogeneous image coordinates to intrinsic coordinates
    * @param p point in image coordinates
@@ -167,7 +165,6 @@
    */
   Vector3 calibrate(const Vector3& p) const;
 
->>>>>>> 5f6f4ac0
   /// @}
   /// @name Manifold
   /// @{
