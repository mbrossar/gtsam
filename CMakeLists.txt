
project(GTSAM CXX C)
cmake_minimum_required(VERSION 2.6)

# Set the version number for the library
set (GTSAM_VERSION_MAJOR 2)
set (GTSAM_VERSION_MINOR 3)
set (GTSAM_VERSION_PATCH 0)


###############################################################################
# Gather information, perform checks, set defaults

# Set the default install path to home
#set (CMAKE_INSTALL_PREFIX ${HOME} CACHE PATH "Install prefix for library")

set(CMAKE_MODULE_PATH "${CMAKE_MODULE_PATH}" "${CMAKE_CURRENT_SOURCE_DIR}/cmake")
include(GtsamMakeConfigFile)

# Record the root dir for gtsam - needed during external builds, e.g., ROS
set(GTSAM_SOURCE_ROOT_DIR ${CMAKE_CURRENT_SOURCE_DIR})
message(STATUS "GTSAM_SOURCE_ROOT_DIR: [${GTSAM_SOURCE_ROOT_DIR}]")

# Load build type flags and default to Debug mode
include(GtsamBuildTypes)

# Use macros for creating tests/timing scripts
include(GtsamTesting)
include(GtsamPrinting)

# guard against in-source builds
if(${CMAKE_SOURCE_DIR} STREQUAL ${CMAKE_BINARY_DIR})
  message(FATAL_ERROR "In-source builds not allowed. Please make a new directory (called a build directory) and run CMake from there. You may need to remove CMakeCache.txt. ")
endif()

# See whether gtsam_unstable is available (it will be present only if we're using an SVN checkout)
if(EXISTS "${PROJECT_SOURCE_DIR}/gtsam_unstable" AND IS_DIRECTORY "${PROJECT_SOURCE_DIR}/gtsam_unstable")
    set(GTSAM_UNSTABLE_AVAILABLE 1)
else()
    set(GTSAM_UNSTABLE_AVAILABLE 0)
endif()


###############################################################################
# Set up options

# Configurable Options
option(GTSAM_BUILD_TESTS                 "Enable/Disable building of tests"          ON)
option(GTSAM_BUILD_TIMING                "Enable/Disable building of timing scripts" OFF) # These do not currently work
option(GTSAM_BUILD_EXAMPLES              "Enable/Disable building of examples"       ON)
if(GTSAM_UNSTABLE_AVAILABLE)
    option(GTSAM_BUILD_UNSTABLE              "Enable/Disable libgtsam_unstable"          ON)
endif()
option(GTSAM_BUILD_SHARED_LIBRARY        "Enable/Disable building of a shared version of gtsam" ON)
option(GTSAM_BUILD_STATIC_LIBRARY        "Enable/Disable building of a static version of gtsam" OFF)
option(GTSAM_USE_QUATERNIONS             "Enable/Disable using an internal Quaternion representation for rotations instead of rotation matrices" OFF)
if(NOT MSVC)
  option(GTSAM_BUILD_CONVENIENCE_LIBRARIES "Enable/Disable use of convenience libraries for faster development rebuilds, but slower install" OFF)
endif()
option(GTSAM_POSE3_EXPMAP 			 	 "Enable/Disable using Pose3::EXPMAP as the default mode. If disabled, Pose3::FIRST_ORDER will be used." OFF)
option(GTSAM_ENABLE_CONSISTENCY_CHECKS   "Enable/Disable expensive consistency checks"       OFF) 

# Options relating to MATLAB wrapper
# TODO: Check for matlab mex binary before handling building of binaries
option(GTSAM_INSTALL_MATLAB_TOOLBOX      "Enable/Disable installation of matlab toolbox"  OFF)
option(GTSAM_BUILD_WRAP                  "Enable/Disable building of matlab wrap utility (necessary for matlab interface)" ON)
option(GTSAM_INSTALL_WRAP                "Enable/Disable installation of wrap utility for wrapping other libraries"    ON)

# Check / set dependent variables for MATLAB wrapper
set(GTSAM_WRAP_HEADER_PATH "${PROJECT_SOURCE_DIR}/wrap")
if(GTSAM_INSTALL_MATLAB_TOOLBOX AND NOT GTSAM_BUILD_WRAP)
	message(FATAL_ERROR "GTSAM_INSTALL_MATLAB_TOOLBOX is enabled, please also enable GTSAM_BUILD_WRAP")
endif()
if(GTSAM_INSTALL_WRAP AND NOT GTSAM_BUILD_WRAP)
	message(FATAL_ERROR "GTSAM_INSTALL_WRAP is enabled, please also enable GTSAM_BUILD_WRAP")
endif()

# Flags for choosing default packaging tools
set(CPACK_SOURCE_GENERATOR "TGZ" CACHE STRING "CPack Default Source Generator")
set(CPACK_GENERATOR        "TGZ" CACHE STRING "CPack Default Binary Generator")

# Sanity check building of libraries
if (NOT GTSAM_BUILD_SHARED_LIBRARY AND NOT GTSAM_BUILD_STATIC_LIBRARY)
    message(FATAL_ERROR "Both shared and static version of GTSAM library disabled - need to choose at least one!")
endif()

# Flags to determine whether tests and examples are build during 'make install'
# Note that these remove the targets from the 'all'
option(GTSAM_DISABLE_TESTS_ON_INSTALL "Disables building tests during install" ON)
option(GTSAM_DISABLE_EXAMPLES_ON_INSTALL "Disables building examples during install" OFF)

# Pull in infrastructure
if (GTSAM_BUILD_TESTS)
    enable_testing()
    include(Dart)
    include(CTest)
endif()

###############################################################################
# Find boost

# If using Boost shared libs, set up auto linking for shared libs
if(MSVC AND NOT Boost_USE_STATIC_LIBS)
	add_definitions(-DBOOST_ALL_DYN_LINK)
endif()

find_package(Boost 1.43 COMPONENTS serialization system filesystem thread date_time regex timer chrono)

# Required components
if(NOT Boost_SERIALIZATION_LIBRARY OR NOT Boost_SYSTEM_LIBRARY OR NOT Boost_FILESYSTEM_LIBRARY OR
    NOT Boost_THREAD_LIBRARY OR NOT Boost_DATE_TIME_LIBRARY OR NOT Boost_REGEX_LIBRARY)
  message(FATAL_ERROR "Missing required Boost components >= v1.43, please install/upgrade Boost or configure your search paths.")
endif()

option(GTSAM_DISABLE_NEW_TIMERS "Disables using Boost.chrono for timing" OFF)
# Allow for not using the timer libraries on boost < 1.48 (GTSAM timing code falls back to old timer library)
set(GTSAM_BOOST_LIBRARIES ${Boost_SERIALIZATION_LIBRARY} ${Boost_SYSTEM_LIBRARY} ${Boost_FILESYSTEM_LIBRARY} ${Boost_THREAD_LIBRARY} ${Boost_DATE_TIME_LIBRARY} ${Boost_REGEX_LIBRARY})
if (GTSAM_DISABLE_NEW_TIMERS)
    message("WARNING:  GTSAM timing instrumentation manually disabled")
    add_definitions(-DGTSAM_DISABLE_NEW_TIMERS)
else()
    if(Boost_TIMER_LIBRARY)
      list(APPEND GTSAM_BOOST_LIBRARIES ${Boost_TIMER_LIBRARY} ${Boost_CHRONO_LIBRARY})
    else()
      message("WARNING:  Boost older than 1.48 was found, GTSAM timing instrumentation will use the older, less accurate, Boost timer library.")
    endif()
endif()


###############################################################################
# Option for using system Eigen or GTSAM-bundled Eigen
option(GTSAM_USE_SYSTEM_EIGEN "Find and use system-installed Eigen. If 'off', use the one bundled with GTSAM" OFF)

# Switch for using system Eigen or GTSAM-bundled Eigen
if(GTSAM_USE_SYSTEM_EIGEN)
	# Use generic Eigen include paths e.g. <Eigen/Core>
	set(GTSAM_EIGEN_INCLUDE_PREFIX "")
	
	find_package(Eigen3 REQUIRED)
	include_directories(AFTER "${EIGEN3_INCLUDE_DIR}")
else()
	# Use bundled Eigen include paths e.g. <gtsam/3rdparty/Eigen/Eigen/Core>
	set(GTSAM_EIGEN_INCLUDE_PREFIX "gtsam/3rdparty/Eigen/")
	
	# Clear any variables set by FindEigen3
	if(EIGEN3_INCLUDE_DIR)
		set(EIGEN3_INCLUDE_DIR NOTFOUND CACHE STRING "" FORCE)
	endif()
endif()

# Write Eigen include file with the paths for either the system Eigen or the GTSAM-bundled Eigen
configure_file(gtsam/3rdparty/gtsam_eigen_includes.h.in gtsam/3rdparty/gtsam_eigen_includes.h)

# Install the configuration file for Eigen
install(FILES ${CMAKE_BINARY_DIR}/gtsam/3rdparty/gtsam_eigen_includes.h DESTINATION include/gtsam/3rdparty)


###############################################################################
# Find TBB
set(ENV{TBB_ARCH_PLATFORM} "intel64/vc11")
set(ENV{TBB_BIN_DIR} "C:/Program Files/Intel/TBB/bin")
set(ENV{TBB_TARGET_ARCH} intel64)
set(ENV{TBB_TARGET_VS} vc11)
find_package(TBB REQUIRED)
set(TBB_LIBS "")
foreach(lib ${TBB_LIBRARIES})
	list(APPEND TBB_LIBS optimized "${lib}")
endforeach()
foreach(lib ${TBB_DEBUG_LIBRARIES})
	list(APPEND TBB_LIBS debug "${lib}")
endforeach()


###############################################################################
# Global compile options

# Include boost - use 'BEFORE' so that a specific boost specified to CMake
# takes precedence over a system-installed one.
include_directories(BEFORE ${Boost_INCLUDE_DIR})

# Add includes for source directories 'BEFORE' boost and any system include
# paths so that the compiler uses GTSAM headers in our source directory instead
# of any previously installed GTSAM headers.
include_directories(BEFORE
  gtsam/3rdparty/UFconfig 
  gtsam/3rdparty/CCOLAMD/Include
  ${CMAKE_SOURCE_DIR}
  ${CMAKE_BINARY_DIR} # So we can include generated config header files
<<<<<<< HEAD
  CppUnitLite
  ${TBB_INCLUDE_DIRS}
  ${Boost_INCLUDE_DIR})
link_directories(${Boost_LIBRARY_DIRS})
=======
  CppUnitLite)
>>>>>>> ecb24ebd

if(MSVC)
	add_definitions(-D_CRT_SECURE_NO_WARNINGS -D_SCL_SECURE_NO_WARNINGS)
	add_definitions(/wd4251 /wd4275 /wd4251 /wd4661 /wd4344) # Disable non-DLL-exported base class and other warnings
endif()

if(GTSAM_ENABLE_CONSISTENCY_CHECKS)
  add_definitions(-DGTSAM_EXTRA_CONSISTENCY_CHECKS)
endif()   

if(GTSAM_POSE3_EXPMAP)
  add_definitions(-DGTSAM_POSE3_EXPMAP)
endif()

###############################################################################
# Add components

# Set default library - static or shared, before adding subdirectories
if(GTSAM_BUILD_SHARED_LIBRARY)
	set(gtsam-default gtsam-shared)
	if(GTSAM_BUILD_UNSTABLE)
		set(gtsam_unstable-default gtsam_unstable-shared)
	endif()
else()
	set(gtsam-default gtsam-static)
	if(GTSAM_BUILD_UNSTABLE)
		set(gtsam_unstable-default gtsam_unstable-static)
	endif()
endif()

# Build CppUnitLite
add_subdirectory(CppUnitLite)

# Build wrap
if (GTSAM_BUILD_WRAP)
    add_subdirectory(wrap)
endif(GTSAM_BUILD_WRAP)

# Build GTSAM library
add_subdirectory(gtsam)

# Build Tests
add_subdirectory(tests)

# Build examples
if (GTSAM_BUILD_EXAMPLES)
    add_subdirectory(examples)
endif(GTSAM_BUILD_EXAMPLES)

# Matlab toolbox
if (GTSAM_INSTALL_MATLAB_TOOLBOX)
	add_subdirectory(matlab)
endif()

# Build gtsam_unstable
if (GTSAM_BUILD_UNSTABLE)
    add_subdirectory(gtsam_unstable)
endif(GTSAM_BUILD_UNSTABLE)

# Install config and export files
GtsamMakeConfigFile(GTSAM)
export(TARGETS ${GTSAM_EXPORTED_TARGETS} FILE GTSAM-exports.cmake)

# Check for doxygen availability - optional dependency
find_package(Doxygen)

# Doxygen documentation - enabling options in subfolder
if (DOXYGEN_FOUND)
    add_subdirectory(doc)
endif()


###############################################################################
# Set up CPack
set(CPACK_PACKAGE_DESCRIPTION_SUMMARY "GTSAM")
set(CPACK_PACKAGE_VENDOR "Frank Dellaert, Georgia Institute of Technology")
set(CPACK_PACKAGE_CONTACT "Frank Dellaert, dellaert@cc.gatech.edu")
set(CPACK_PACKAGE_DESCRIPTION_FILE "${CMAKE_CURRENT_SOURCE_DIR}/README")
set(CPACK_RESOURCE_FILE_LICENSE "${CMAKE_CURRENT_SOURCE_DIR}/LICENSE")
set(CPACK_PACKAGE_VERSION_MAJOR ${GTSAM_VERSION_MAJOR})
set(CPACK_PACKAGE_VERSION_MINOR ${GTSAM_VERSION_MINOR})
set(CPACK_PACKAGE_VERSION_PATCH ${GTSAM_VERSION_PATCH})
set(CPACK_PACKAGE_INSTALL_DIRECTORY "CMake ${CMake_VERSION_MAJOR}.${CMake_VERSION_MINOR}")
#set(CPACK_INSTALLED_DIRECTORIES "doc;.") # Include doc directory
#set(CPACK_INSTALLED_DIRECTORIES ".") # FIXME: throws error
set(CPACK_SOURCE_IGNORE_FILES "/build*;/\\\\.;/makestats.sh$")
set(CPACK_SOURCE_IGNORE_FILES "${CPACK_SOURCE_IGNORE_FILES}" "/gtsam_unstable/")
set(CPACK_SOURCE_IGNORE_FILES "${CPACK_SOURCE_IGNORE_FILES}" "/package_scripts/")
set(CPACK_SOURCE_PACKAGE_FILE_NAME "gtsam-${GTSAM_VERSION_MAJOR}.${GTSAM_VERSION_MINOR}.${GTSAM_VERSION_PATCH}")
#set(CPACK_SOURCE_PACKAGE_FILE_NAME "gtsam-aspn${GTSAM_VERSION_PATCH}") # Used for creating ASPN tarballs

# Deb-package specific cpack
set(CPACK_DEBIAN_PACKAGE_NAME "libgtsam-dev")
set(CPACK_DEBIAN_PACKAGE_DEPENDS "libboost-dev (>= 1.43)") #Example: "libc6 (>= 2.3.1-6), libgcc1 (>= 1:3.4.2-12)")


###############################################################################
# Print configuration variables
message(STATUS "===============================================================")
message(STATUS "================  Configuration Options  ======================")
message(STATUS "Build flags                                               ")
print_config_flag(${GTSAM_BUILD_TIMING}                "Build Timing scripts           ")
print_config_flag(${GTSAM_BUILD_EXAMPLES}              "Build Examples                 ")
print_config_flag(${GTSAM_BUILD_TESTS}                 "Build Tests                    ")
if (DOXYGEN_FOUND)
    print_config_flag(${GTSAM_BUILD_DOCS}                  "Build Docs                     ")
endif()
print_config_flag(${GTSAM_BUILD_SHARED_LIBRARY}        "Build shared GTSAM Library     ")
print_config_flag(${GTSAM_BUILD_STATIC_LIBRARY}        "Build static GTSAM Library     ")
if(NOT MSVC)
	print_config_flag(${GTSAM_BUILD_CONVENIENCE_LIBRARIES} "Build Convenience Libraries    ")
endif()
print_config_flag(${GTSAM_BUILD_TYPE_POSTFIXES}        "Put build-type in library name ")
if(GTSAM_UNSTABLE_AVAILABLE)
    print_config_flag(${GTSAM_BUILD_UNSTABLE}           "Build libgtsam_unstable       ")
endif()
print_config_flag(${GTSAM_DISABLE_TESTS_ON_INSTALL}     "Tests excluded from all/install target ")
print_config_flag(${GTSAM_DISABLE_EXAMPLES_ON_INSTALL}  "Examples excluded from all/install target ")
string(TOUPPER "${CMAKE_BUILD_TYPE}" cmake_build_type_toupper)
message(STATUS                                       "  Build type                 : ${CMAKE_BUILD_TYPE}")
message(STATUS                                       "  C compilation flags        : ${CMAKE_C_FLAGS} ${CMAKE_C_FLAGS_${cmake_build_type_toupper}}")
message(STATUS                                       "  C++ compilation flags      : ${CMAKE_CXX_FLAGS} ${CMAKE_CXX_FLAGS_${cmake_build_type_toupper}}")

message(STATUS "Packaging flags                                               ")
message(STATUS                                       "  CPack Source Generator     : ${CPACK_SOURCE_GENERATOR}")
message(STATUS                                       "  CPack Generator            : ${CPACK_GENERATOR}")

message(STATUS "GTSAM flags                                               ")
print_config_flag(${GTSAM_USE_QUATERNIONS}             "Quaternions as default Rot3                   ")
print_config_flag(${GTSAM_ENABLE_CONSISTENCY_CHECKS}   "Runtime consistency checking                  ")
print_config_flag(${GTSAM_POSE3_EXPMAP}                "Using full expmap as defaul retract for Pose3 ")

message(STATUS "MATLAB toolbox flags                                      ")
print_config_flag(${GTSAM_INSTALL_MATLAB_TOOLBOX}      "Install matlab toolbox     ")
print_config_flag(${GTSAM_BUILD_WRAP}                  "Build Wrap                 ")
print_config_flag(${GTSAM_INSTALL_WRAP}                "Install wrap utility       ")
message(STATUS "===============================================================")

# Include CPack *after* all flags
include(CPack)<|MERGE_RESOLUTION|>--- conflicted
+++ resolved
@@ -176,7 +176,7 @@
 
 # Include boost - use 'BEFORE' so that a specific boost specified to CMake
 # takes precedence over a system-installed one.
-include_directories(BEFORE ${Boost_INCLUDE_DIR})
+include_directories(BEFORE ${TBB_INCLUDE_DIRS} ${Boost_INCLUDE_DIR})
 
 # Add includes for source directories 'BEFORE' boost and any system include
 # paths so that the compiler uses GTSAM headers in our source directory instead
@@ -186,14 +186,7 @@
   gtsam/3rdparty/CCOLAMD/Include
   ${CMAKE_SOURCE_DIR}
   ${CMAKE_BINARY_DIR} # So we can include generated config header files
-<<<<<<< HEAD
-  CppUnitLite
-  ${TBB_INCLUDE_DIRS}
-  ${Boost_INCLUDE_DIR})
-link_directories(${Boost_LIBRARY_DIRS})
-=======
   CppUnitLite)
->>>>>>> ecb24ebd
 
 if(MSVC)
 	add_definitions(-D_CRT_SECURE_NO_WARNINGS -D_SCL_SECURE_NO_WARNINGS)
